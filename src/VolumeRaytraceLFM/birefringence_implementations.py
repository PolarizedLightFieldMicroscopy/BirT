--- conflicted
+++ resolved
@@ -807,12 +807,9 @@
         )
         self.Delta_n = volume_ref.Delta_n
         self.optic_axis = volume_ref.optic_axis
-<<<<<<< HEAD
         self.optic_axis = adjust_optic_axis_positive_axial(self.optic_axis)
-=======
         if 'voxel_parameters' in self.__dict__:
             self.__dict__.pop('voxel_parameters')
->>>>>>> cfda4546
 
     @staticmethod
     def generate_single_voxel_volume(
