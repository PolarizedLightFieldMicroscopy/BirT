--- conflicted
+++ resolved
@@ -283,30 +283,12 @@
     def azimuth(self, JM):
         '''Rotation angle of the fast axis (neg phase)'''
         if self.back_end == BackEnds.NUMPY:
-<<<<<<< HEAD
             diag_sum = JM[0, 0] + JM[1, 1]
             diag_diff = JM[1, 1] - JM[0, 0]
             off_diag_sum = JM[0, 1] + JM[1, 0]
             a = np.imag(diag_diff / diag_sum)
             b = np.imag(off_diag_sum / diag_sum)
             azimuth = np.arctan2(-b, -a) / 2 + np.pi / 2
-=======
-            values, vectors = np.linalg.eig(JM)
-            real_vecs = np.array(np.real(vectors))
-            if np.imag(values[0]) < 0:
-                fast_vector = real_vecs[0]
-                # Adjust for the case when 135 deg and is calculated as 45 deg
-                if np.isclose(fast_vector[0],fast_vector[1],atol=1e-5).all() and real_vecs[1][0] > 0:# or np.isclose(fast_vector[1],0.0): Try to avoid division by zero
-                    azim = 3 * np.pi / 4
-                else:
-                    azim = np.arctan(fast_vector[0] / fast_vector[1])
-            else:
-                fast_vector = real_vecs[1]
-                azim = np.arctan(fast_vector[0] / fast_vector[1])
-            if azim < 0:
-                azim = azim + np.pi
-
->>>>>>> dc1dadf7
         elif self.back_end == BackEnds.PYTORCH: 
             diag_sum = JM[:, 0, 0] + JM[:, 1, 1]
             diag_diff = JM[:, 1, 1] - JM[: ,0, 0]
